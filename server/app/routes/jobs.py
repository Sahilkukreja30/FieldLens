--- conflicted
+++ resolved
@@ -9,74 +9,6 @@
 from app.services.storage_s3 import presign_url
 # New
 from app.utils import normalize_phone, build_required_types_for_sector, type_label  # add
-<<<<<<< HEAD
-from openpyxl import Workbook
-from openpyxl.drawing.image import Image as XLImage
-from openpyxl.utils import get_column_letter
-from PIL import Image as PILImage
-from io import BytesIO
-import os, zipfile
-import httpx
-=======
-router = APIRouter()
-# --- add near the top with your other imports ---
-import os, tempfile
-from typing import Literal, Dict, Any
-from fastapi import UploadFile, File, Form
-from app.services.validate import run_pipeline
-from app.services.imaging import load_bgr  # <-- IMPORTANT: bytes -> BGR np.ndarray
-
-# --- add this route after `router = APIRouter()` ---
-@router.post("/ocr/test", tags=["debug"])
-async def ocr_test(
-    type: Literal["label", "angle"] = Form("label"),
-    file: UploadFile = File(...),
-) -> Dict[str, Any]:
-    """
-    Test OCR/validation from Swagger using the same run_pipeline(img, job_ctx, existing_phashes)
-    path that /api/whatsapp/webhook uses. No DB/S3 writes.
-    """
-    # read file bytes
-    data = await file.read()
-
-    # decode to BGR image (numpy array)
-    try:
-        img = load_bgr(data)
-        if img is None:
-            return {"status": "FAIL", "reason": ["Could not decode image (None)"]}
-    except Exception as e:
-        return {"status": "FAIL", "reason": [f"Image decode error: {e}"]}
-
-    # Map form type -> expectedType used by the pipeline
-    expected = "LABEL" if type == "label" else "AZIMUTH"
-
-    # Call your team’s pipeline with the correct signature
-    result = run_pipeline(
-        img,
-        job_ctx={"expectedType": expected},   # thresholds can be added here if you want
-        existing_phashes=[],                  # none for a standalone test
-    )
-
-    # Normalize a friendly response for Swagger (don’t change your pipeline)
-    fields = result.get("fields") or {
-        "macId": result.get("mac_id"),
-        "rsn": result.get("rsn_id") or result.get("rsn"),
-        "azimuthDeg": result.get("angleDeg"),
-        "azimuthDir": result.get("angleDir"),
-    }
-    checks = result.get("checks") or {"blurScore": result.get("blurScore")}
-
-    return {
-        "type": result.get("type", expected),
-        "status": result.get("status", "FAIL"),
-        "reason": result.get("reason", []),
-        "fields": fields,
-        "checks": checks,
-        "ocrText": result.get("ocrText"),
-    }
-
-
->>>>>>> d260fa1b
 
 
 
